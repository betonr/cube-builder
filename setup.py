#
# This file is part of Python Module for Cube Builder.
# Copyright (C) 2019-2020 INPE.
#
# Cube Builder is free software; you can redistribute it and/or modify it
# under the terms of the MIT License; see LICENSE file for more details.
#

"""Python Module for Cube Builder."""

import os
from setuptools import find_packages, setup

readme = open('README.rst').read()

history = open('CHANGES.rst').read()

docs_require = [
    'Sphinx>=2.1.2',
]

tests_require = [
    'coverage>=4.5',
    'coveralls>=1.8',
    'pytest>=5.2',
    'pytest-cov>=2.8',
    'pytest-pep8>=1.0',
    'pydocstyle>=4.0',
    'isort>4.3',
    'check-manifest>=0.40',
]

extras_require = {
    'docs': docs_require,
    'tests': tests_require,
}

extras_require['all'] = [ req for exts, reqs in extras_require.items() for req in reqs ]

setup_requires = []

install_requires = [
    'bdc-core @ git+git://github.com/brazil-data-cube/bdc-core.git@v0.2.0#egg=bdc-core',
<<<<<<< HEAD
    'bdc-catalog @ git+git://github.com/brazil-data-cube/bdc-catalog.git@v0.6.0#egg=bdc-catalog',
=======
    'bdc-db @ git+git://github.com/brazil-data-cube/bdc-catalog.git@v0.2.1#egg=bdc-db',
>>>>>>> 059d849e
    'celery[librabbitmq]>=4.3.0',
    'Flask>=1.1.1,<2',
    'flask-cors>=3.0,<4',
    'marshmallow-sqlalchemy>=0.19.0,<1',
    'numpy>=1.17.2',
    'numpngw>=0.0.8',
    'python-dateutil>=2.8,<3',
    'pyproj>=2.6,<3',
    'rasterio[s3]>=1.1.2,<2',
    'rio-cogeo>=1.1,<2',
    'shapely>=1.7,<2',
    'SQLAlchemy-Utils>=0.34.2,<1',
    'stac @ git+git://github.com/brazil-data-cube/stac.py.git@v0.9.0-1#egg=stac',
]

packages = find_packages()

with open(os.path.join('cube_builder', 'version.py'), 'rt') as fp:
    g = {}
    exec(fp.read(), g)
    version = g['__version__']

setup(
    name='cube-builder',
    version=version,
    description=__doc__,
    long_description=readme + '\n\n' + history,
    keywords=('Cube Builder', 'Datacube', ),
    license='MIT',
    author='INPE',
    author_email='admin@admin.com',
    url='https://github.com/brazil-data-cube/cube-builder',
    packages=packages,
    zip_safe=False,
    include_package_data=True,
    platforms='any',
    entry_points={
        'bdc_db.alembic': [
            'cube_builder = cube_builder:alembic'
        ],
        'bdc_db.models': [
            'cube_builder = cube_builder.models'
        ],
        'console_scripts': [
            'cube-builder = cube_builder.cli:cli'
        ]
    },
    extras_require=extras_require,
    install_requires=install_requires,
    setup_requires=setup_requires,
    tests_require=tests_require,
    classifiers=[
        'Development Status :: 1 - Planning',
        'Environment :: Web Environment',
        'Intended Audience :: Education',
        'Intended Audience :: Science/Research',
        'License :: OSI Approved :: MIT License',
        'Operating System :: OS Independent',
        'Programming Language :: Python :: 3 :: Only',
        'Topic :: Scientific/Engineering :: GIS',
        'Topic :: Software Development :: Libraries :: Python Modules',
    ],
)<|MERGE_RESOLUTION|>--- conflicted
+++ resolved
@@ -41,11 +41,7 @@
 
 install_requires = [
     'bdc-core @ git+git://github.com/brazil-data-cube/bdc-core.git@v0.2.0#egg=bdc-core',
-<<<<<<< HEAD
     'bdc-catalog @ git+git://github.com/brazil-data-cube/bdc-catalog.git@v0.6.0#egg=bdc-catalog',
-=======
-    'bdc-db @ git+git://github.com/brazil-data-cube/bdc-catalog.git@v0.2.1#egg=bdc-db',
->>>>>>> 059d849e
     'celery[librabbitmq]>=4.3.0',
     'Flask>=1.1.1,<2',
     'flask-cors>=3.0,<4',
@@ -53,9 +49,7 @@
     'numpy>=1.17.2',
     'numpngw>=0.0.8',
     'python-dateutil>=2.8,<3',
-    'pyproj>=2.6,<3',
-    'rasterio[s3]>=1.1.2,<2',
-    'rio-cogeo>=1.1,<2',
+    'rasterio>=1.1.2,<2',
     'shapely>=1.7,<2',
     'SQLAlchemy-Utils>=0.34.2,<1',
     'stac @ git+git://github.com/brazil-data-cube/stac.py.git@v0.9.0-1#egg=stac',
